/**
 *
 *    Copyright (c) 2020 Silicon Labs
 *
 *    Licensed under the Apache License, Version 2.0 (the "License");
 *    you may not use this file except in compliance with the License.
 *    You may obtain a copy of the License at
 *
 *        http://www.apache.org/licenses/LICENSE-2.0
 *
 *    Unless required by applicable law or agreed to in writing, software
 *    distributed under the License is distributed on an "AS IS" BASIS,
 *    WITHOUT WARRANTIES OR CONDITIONS OF ANY KIND, either express or implied.
 *    See the License for the specific language governing permissions and
 *    limitations under the License.
 */

/**
 * @module JS API: generator logic
 */

const _ = require('lodash')
const nativeRequire = require('../util/native-require')
const fsPromise = require('fs').promises
const promisedHandlebars = require('promised-handlebars')
const handlebars = promisedHandlebars(require('handlebars'))

const includedHelpers = [
<<<<<<< HEAD
  require('./helper-zcl.js'),
  require('./helper-zap.js'),
  require('./helper-c.js'),
  require('./helper-session.js'),
  require('./helper-endpointconfig.js'),
  require('./helper-sdkextension.js'),
  require('./helper-tokens.js'),
  require('./helper-attribute.js'),
=======
  './helper-zcl.js',
  './helper-zap.js',
  './helper-c.js',
  './helper-session.js',
  './helper-endpointconfig.js',
  './helper-sdkextension.js',
  './helper-tokens.js',
  './helper-attribute.js',
  './helper-command.js',
  './helper-future.js',
>>>>>>> caaf67c2
]

let globalHelpersInitialized = false

const templateCompileOptions = {
  noEscape: true,
}

const precompiledTemplates = {}

/**
 * Resolves into a precompiled template, either from previous precompile or freshly compiled.
 * @param {*} singleTemplatePkg
 * @returns templates
 */
async function produceCompiledTemplate(singleTemplatePkg) {
  if (singleTemplatePkg.id in precompiledTemplates) {
    return precompiledTemplates[singleTemplatePkg.id]
  } else {
    let data = await fsPromise.readFile(singleTemplatePkg.path, 'utf8')
    let template = handlebars.compile(data, templateCompileOptions)
    precompiledTemplates[singleTemplatePkg.id] = template
    return template
  }
}

/**
 * Given db connection, session and a single template package, produce the output.
 *
 * @param {*} db
 * @param {*} sessionId
 * @param {*} singlePkg
 * @param {*} overridePath: if passed, it provides a path to the override file that can override the overridable.js
 * @returns Promise that resolves with the 'utf8' string that contains the generated content.
 */
function produceContent(
  db,
  sessionId,
  singleTemplatePkg,
  genTemplateJsonPackageId,
  options = {
    overridePath: null,
    disableDeprecationWarnings: false,
  }
) {
  return produceCompiledTemplate(singleTemplatePkg).then((template) =>
    template({
      global: {
        disableDeprecationWarnings: options.disableDeprecationWarnings,
        deprecationWarnings: {},
        db: db,
        sessionId: sessionId,
        templatePath: singleTemplatePkg.path,
        promises: [],
        genTemplatePackageId: genTemplateJsonPackageId,
        overridable: loadOverridable(options.overridePath),
      },
    })
  )
}

/**
 * This function attemps to call override function, but if override function
 * throws an exception, it calls the original function.
 *
 * @param {*} originalFn
 * @param {*} overrideFn
 * @returns result from override function, unless it throws an exception, in which case return result from original function.
 */
function wrapOverridable(originalFn, overrideFn) {
  return function () {
    try {
      return overrideFn.apply(this, arguments)
    } catch {
      return originalFn.apply(this, arguments)
    }
  }
}

/**
 * This function is responsible to load the overridable function container.
 *
 * @param {*} genTemplatePackageId
 */
function loadOverridable(overridePath) {
  let originals = require('./overridable.js')
  let shallowCopy = Object.assign({}, originals)
  if (overridePath == null) {
    return shallowCopy
  } else {
    let overrides = nativeRequire(overridePath)
    Object.keys(overrides).forEach((name) => {
      if (name in shallowCopy) {
        shallowCopy[name] = wrapOverridable(shallowCopy[name], overrides[name])
      } else {
        shallowCopy[name] = overrides[name]
      }
    })
    return shallowCopy
  }
}

/**
 * Function that loads the partials.
 *
 * @param {*} path
 */
function loadPartial(name, path) {
  return fsPromise
    .readFile(path, 'utf8')
    .then((data) => handlebars.registerPartial(name, data))
}

function helperWrapper(wrappedHelper) {
  return function w(...args) {
    try {
      return wrappedHelper.call(this, ...args)
    } catch (err) {
      let thrownObject
      let opts = args[args.length - 1]
      if ('loc' in opts) {
        let locMsg = ` [line: ${opts.loc.start.line}, column: ${opts.loc.start.column}, file: ${this.global.templatePath} ]`
        if (_.isString(err)) {
          thrownObject = new Error(err + locMsg)
        } else {
          thrownObject = err
          thrownObject.message = err.message + locMsg
        }
      }
      throw thrownObject
    }
  }
}
/**
 * Function that loads the helpers.
 *
 * @param {*} helpers - a string path if value is passed through CLI,
 *                      the nativeRequire() is leverage the native js function instead
 *                      of webpack's special sauce.
 *                      a required() module if invoked by backend js code.
 *                      this is required to force webpack to resolve the included files
 *                      as path will be difference after being packed for production.
 */

/**
 *
 * @param {*} helpers
 */
function loadHelper(helpers) {
  // helper
  // when template path are passed via CLI
  // Other paths are 'required()' to workaround webpack path issue.
  if (_.isString(helpers)) {
    helpers = nativeRequire(helpers)
  }

  for (const singleHelper of Object.keys(helpers)) {
    handlebars.registerHelper(
      singleHelper,
      helperWrapper(helpers[singleHelper])
    )
  }
}

/**
 * Returns an object that contains all the helper functions, keyed
 * by their name
 *
 * @returns Object containing all the helper functions.
 */
function allGlobalHelpers() {
  let allHelpers = {
    api: {}, // keyed functions
    duplicates: [], // array of duplicates
  }
  includedHelpers.forEach((helperPkg) => {
    for (const singleHelper of Object.keys(helperPkg)) {
      if (allHelpers.api[singleHelper] != null) {
        allHelpers.duplicates.push(singleHelper)
      }
      allHelpers.api[singleHelper] = helperPkg[singleHelper]
    }
  })
  return allHelpers
}

/**
 * Global helper initialization
 */
function initializeGlobalHelpers() {
  if (globalHelpersInitialized) return

  includedHelpers.forEach((element) => {
    loadHelper(element)
  })

  globalHelpersInitialized = true
}

exports.produceContent = produceContent
exports.loadHelper = loadHelper
exports.loadPartial = loadPartial
exports.initializeGlobalHelpers = initializeGlobalHelpers
exports.allGlobalHelpers = allGlobalHelpers<|MERGE_RESOLUTION|>--- conflicted
+++ resolved
@@ -26,7 +26,6 @@
 const handlebars = promisedHandlebars(require('handlebars'))
 
 const includedHelpers = [
-<<<<<<< HEAD
   require('./helper-zcl.js'),
   require('./helper-zap.js'),
   require('./helper-c.js'),
@@ -35,18 +34,8 @@
   require('./helper-sdkextension.js'),
   require('./helper-tokens.js'),
   require('./helper-attribute.js'),
-=======
-  './helper-zcl.js',
-  './helper-zap.js',
-  './helper-c.js',
-  './helper-session.js',
-  './helper-endpointconfig.js',
-  './helper-sdkextension.js',
-  './helper-tokens.js',
-  './helper-attribute.js',
-  './helper-command.js',
-  './helper-future.js',
->>>>>>> caaf67c2
+  require('./helper-command.js'),
+  require('./helper-future.js')
 ]
 
 let globalHelpersInitialized = false
