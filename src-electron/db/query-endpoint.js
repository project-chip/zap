/**
 *
 *    Copyright (c) 2020 Silicon Labs
 *
 *    Licensed under the Apache License, Version 2.0 (the "License");
 *    you may not use this file except in compliance with the License.
 *    You may obtain a copy of the License at
 *
 *        http://www.apache.org/licenses/LICENSE-2.0
 *
 *    Unless required by applicable law or agreed to in writing, software
 *    distributed under the License is distributed on an "AS IS" BASIS,
 *    WITHOUT WARRANTIES OR CONDITIONS OF ANY KIND, either express or implied.
 *    See the License for the specific language governing permissions and
 *    limitations under the License.
 */

/**
 * This module provides queries for endpoint configuration.
 *
 * @module DB API: endpoint configuration queries against the database.
 */
const dbApi = require('./db-api.js')
const bin = require('../util/bin')
const dbMapping = require('./db-mapping.js')

/**
 * Returns a promise resolving into all endpoints.
 *
 * @param {*} db
 * @param {*} sessionId
 * @returns Promise resolving into all endpoints.
 */
async function selectAllEndpoints(db, sessionId) {
  let rows = await dbApi.dbAll(
    db,
    `
SELECT
  ENDPOINT_ID,
  SESSION_REF,
  ENDPOINT_TYPE_REF,
  PROFILE,
  ENDPOINT_IDENTIFIER,
  NETWORK_IDENTIFIER,
  DEVICE_VERSION,
  DEVICE_IDENTIFIER
FROM ENDPOINT
WHERE SESSION_REF = ?
ORDER BY ENDPOINT_IDENTIFIER
    `,
    [sessionId]
  )
  return rows.map(dbMapping.map.endpoint)
}

/**
 * Retrieves clusters on an endpoint.
 *
 * @param {*} db
 * @param {*} endpointTypeId
 * @returns promise that resolves into endpoint clusters.
 */
async function selectEndpointClusters(db, endpointTypeId) {
  let rows = await dbApi.dbAll(
    db,
    `
SELECT
  C.CLUSTER_ID,
  EC.ENDPOINT_TYPE_CLUSTER_ID,
  EC.ENDPOINT_TYPE_REF,
  C.CODE,
  C.NAME,
  C.MANUFACTURER_CODE,
  EC.SIDE
FROM
  CLUSTER AS C
LEFT JOIN
  ENDPOINT_TYPE_CLUSTER AS EC
ON
  C.CLUSTER_ID = EC.CLUSTER_REF
WHERE
  EC.ENABLED = 1
  AND EC.ENDPOINT_TYPE_REF = ?
ORDER BY C.CODE
`,
    [endpointTypeId]
  )

  return rows.map((row) => {
    return {
      clusterId: row['CLUSTER_ID'],
      endpointTypeId: row['ENDPOINT_TYPE_REF'],
      endpointTypeClusterId: row['ENDPOINT_TYPE_CLUSTER_ID'],
      hexCode: '0x' + bin.int16ToHex(row['CODE']),
      manufacturerCode: row['MANUFACTURER_CODE'],
      code: row['CODE'],
      name: row['NAME'],
      side: row['SIDE'],
    }
  })
}

/**
 * Retrieves endpoint cluster attributes
 *
 * @param {*} db
 * @param {*} clusterId
 * @param {*} side
 * @param {*} endpointTypeId
 * @returns promise that resolves into endpoint cluster attributes
 */
async function selectEndpointClusterAttributes(
  db,
  clusterId,
  side,
  endpointTypeId
) {
  let rows = await dbApi.dbAll(
    db,
    `
SELECT
  A.ATTRIBUTE_ID,
  A.CODE,
  A.NAME,
  A.SIDE,
  A.TYPE,
  A.ARRAY_TYPE,
  A.MIN_LENGTH,
  A.MAX_LENGTH,
  A.MIN,
  A.MAX,
  A.MANUFACTURER_CODE,
  A.IS_WRITABLE,
  A.IS_NULLABLE,
  A.MUST_USE_TIMED_WRITE,
  A.DEFINE,
  EA.STORAGE_OPTION,
  EA.SINGLETON,
  EA.BOUNDED,
  EA.INCLUDED,
  EA.DEFAULT_VALUE,
  EA.INCLUDED_REPORTABLE,
  EA.MIN_INTERVAL,
  EA.MAX_INTERVAL,
  EA.REPORTABLE_CHANGE
FROM
  ATTRIBUTE AS A
LEFT JOIN
  ENDPOINT_TYPE_ATTRIBUTE AS EA
ON
  A.ATTRIBUTE_ID = EA.ATTRIBUTE_REF
WHERE
  (A.CLUSTER_REF = ? OR A.CLUSTER_REF IS NULL)
  AND A.SIDE = ?
  AND (EA.ENDPOINT_TYPE_REF = ? AND (EA.ENDPOINT_TYPE_CLUSTER_REF =
    (SELECT ENDPOINT_TYPE_CLUSTER_ID
     FROM ENDPOINT_TYPE_CLUSTER
     WHERE CLUSTER_REF = ? AND SIDE = ? AND ENDPOINT_TYPE_REF = ?) ))
ORDER BY A.MANUFACTURER_CODE, A.CODE
    `,
    [clusterId, side, endpointTypeId, clusterId, side, endpointTypeId]
  )

  return rows.map((row) => {
    return {
      id: row.ATTRIBUTE_ID,
      clusterId: clusterId,
      code: row.CODE,
      manufacturerCode: row.MANUFACTURER_CODE,
      hexCode: '0x' + bin.int16ToHex(row['CODE']),
      name: row.NAME,
      side: row.SIDE,
      type: row.TYPE,
      entryType: row.ARRAY_TYPE,
      minLength: row.MIN_LENGTH,
      maxLength: row.MAX_LENGTH,
      min: row.MIN,
      max: row.MAX,
      storage: row.STORAGE_OPTION,
      isIncluded: row.INCLUDED,
      isSingleton: row.SINGLETON,
      isBound: row.BOUNDED,
      isWritable: row.IS_WRITABLE,
      isNullable: row.IS_NULLABLE,
      mustUseTimedWrite: row.MUST_USE_TIMED_WRITE,
      defaultValue: row.DEFAULT_VALUE,
      includedReportable: row.INCLUDED_REPORTABLE,
      minInterval: row.MIN_INTERVAL,
      maxInterval: row.MAX_INTERVAL,
      reportableChange: row.REPORTABLE_CHANGE,
      define: row.DEFINE,
    }
  })
}

/**
 * Retrieves endpoint cluster commands.
 *
 * @param {*} db
 * @param {*} clusterId
 * @param {*} endpointTypeId
 * @returns promise that resolves into endpoint cluster commands
 */
async function selectEndpointClusterCommands(db, clusterId, endpointTypeId) {
  let rows = await dbApi.dbAll(
    db,
    `
SELECT
  C.COMMAND_ID,
  C.NAME,
  C.CODE,
  C.CLUSTER_REF,
  C.SOURCE,
  C.MANUFACTURER_CODE,
  C.IS_OPTIONAL,
  C.MUST_USE_TIMED_INVOKE,
<<<<<<< HEAD
  ETC.INCOMING,
  ETC.OUTGOING
=======
  C.RESPONSE_NAME,
  RC.MANUFACTURER_CODE as RESPONSE_MANUFACTURER_CODE,
  RC.CODE AS RESPONSE_CODE,
  C.RESPONSE_REF,
  EC.INCOMING,
  EC.OUTGOING
>>>>>>> 366fd051
FROM
  COMMAND AS C
LEFT JOIN
  ENDPOINT_TYPE_COMMAND AS ETC
ON
<<<<<<< HEAD
  C.COMMAND_ID = ETC.COMMAND_REF
=======
  C.COMMAND_ID = EC.COMMAND_REF
LEFT JOIN
  COMMAND AS RC
ON
  RC.COMMAND_ID = C.RESPONSE_REF
>>>>>>> 366fd051
WHERE
  C.CLUSTER_REF = ?
  AND ETC.ENDPOINT_TYPE_REF = ?
ORDER BY C.CODE
  `,
    [clusterId, endpointTypeId]
  )

  return rows.map((row) => {
    return {
      id: row['COMMAND_ID'],
      name: row['NAME'],
      code: row['CODE'],
      clusterId: row['CLUSTER_REF'],
      manufacturerCode: row['MANUFACTURER_CODE'],
      isOptional: row['IS_OPTIONAL'],
      mustUseTimedInvoke: row['MUST_USE_TIMED_INVOKE'],
      source: row['SOURCE'],
      isIncoming: row['INCOMING'],
      isOutgoing: row['OUTGOING'],
      responseName: row['RESPONSE_NAME'],
      responseManufacturerCode: row['RESPONSE_MANUFACTURER_CODE'],
      responseCode: row['RESPONSE_CODE'],
      responseRef: row['RESPONSE_REF'],
      hexCode: '0x' + bin.int8ToHex(row['CODE']),
    }
  })
}

/**
 * Deletes an endpoint.
 *
 * @export
 * @param {*} db
 * @param {*} id
 * @returns Promise to delete an endpoint that resolves with the number of rows that were deleted.
 */
async function deleteEndpoint(db, id) {
  return dbApi.dbRemove(db, 'DELETE FROM ENDPOINT WHERE ENDPOINT_ID = ?', [id])
}

/**
 * Promises to add an endpoint.
 *
 * @export
 * @param {*} db
 * @param {*} sessionId
 * @param {*} endpointIdentifier
 * @param {*} endpointTypeRef
 * @param {*} networkIdentifier
 * @returns Promise to update endpoints.
 */
async function insertEndpoint(
  db,
  sessionId,
  endpointIdentifier,
  endpointTypeRef,
  networkIdentifier,
  profileIdentifier,
  endpointVersion,
  deviceIdentifier
) {
  return dbApi.dbInsert(
    db,
    `
INSERT OR REPLACE
INTO ENDPOINT (
  SESSION_REF,
  ENDPOINT_IDENTIFIER,
  ENDPOINT_TYPE_REF,
  NETWORK_IDENTIFIER,
  DEVICE_VERSION,
  DEVICE_IDENTIFIER,
  PROFILE
) VALUES ( ?, ?, ?, ?, ?, ?, ?)`,
    [
      sessionId,
      endpointIdentifier,
      endpointTypeRef,
      networkIdentifier,
      endpointVersion,
      deviceIdentifier,
      profileIdentifier,
    ]
  )
}

/**
 * Returns a promise of a single endpoint.
 * Mayb resolve into null if invalid reference.
 *
 * @param {*} db
 * @param {*} endpointId
 * @returns Promise of an endpoint.
 */
async function selectEndpoint(db, endpointId) {
  return dbApi
    .dbGet(
      db,
      `
SELECT
  ENDPOINT_ID,
  SESSION_REF,
  ENDPOINT_IDENTIFIER,
  ENDPOINT_TYPE_REF,
  PROFILE,
  NETWORK_IDENTIFIER,
  DEVICE_VERSION,
  DEVICE_IDENTIFIER
FROM
  ENDPOINT
WHERE
  ENDPOINT_ID = ?`,
      [endpointId]
    )
    .then(dbMapping.map.endpoint)
}

exports.selectEndpointClusters = selectEndpointClusters
exports.selectEndpointClusterAttributes = selectEndpointClusterAttributes
exports.selectEndpointClusterCommands = selectEndpointClusterCommands
exports.insertEndpoint = insertEndpoint
exports.deleteEndpoint = deleteEndpoint
exports.selectEndpoint = selectEndpoint
exports.selectAllEndpoints = selectAllEndpoints<|MERGE_RESOLUTION|>--- conflicted
+++ resolved
@@ -214,31 +214,22 @@
   C.MANUFACTURER_CODE,
   C.IS_OPTIONAL,
   C.MUST_USE_TIMED_INVOKE,
-<<<<<<< HEAD
-  ETC.INCOMING,
-  ETC.OUTGOING
-=======
   C.RESPONSE_NAME,
   RC.MANUFACTURER_CODE as RESPONSE_MANUFACTURER_CODE,
   RC.CODE AS RESPONSE_CODE,
   C.RESPONSE_REF,
-  EC.INCOMING,
-  EC.OUTGOING
->>>>>>> 366fd051
+  ETC.INCOMING,
+  ETC.OUTGOING
 FROM
   COMMAND AS C
 LEFT JOIN
   ENDPOINT_TYPE_COMMAND AS ETC
 ON
-<<<<<<< HEAD
   C.COMMAND_ID = ETC.COMMAND_REF
-=======
-  C.COMMAND_ID = EC.COMMAND_REF
 LEFT JOIN
   COMMAND AS RC
 ON
   RC.COMMAND_ID = C.RESPONSE_REF
->>>>>>> 366fd051
 WHERE
   C.CLUSTER_REF = ?
   AND ETC.ENDPOINT_TYPE_REF = ?
