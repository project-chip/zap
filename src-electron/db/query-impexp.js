--- conflicted
+++ resolved
@@ -151,13 +151,8 @@
     .then((rows) => rows.map(dbMapping.map.endpointType))
 
   //Associate each endpoint type to the device types
-<<<<<<< HEAD
-  for (let et of endpointTypes) {
-    et.deviceTypes = await dbApi
-=======
   for (let i = 0; i < endpointTypes.length; i++) {
     endpointTypes[i].deviceTypes = await dbApi
->>>>>>> 70a9b9a8
       .dbAll(
         db,
         `
@@ -183,18 +178,11 @@
           DEVICE_TYPE.NAME,
           DEVICE_TYPE.CODE,
           DEVICE_TYPE.PROFILE_ID`,
-<<<<<<< HEAD
-        [sessionId, et.endpointTypeId]
-=======
         [sessionId, endpointTypes[i].endpointTypeId]
->>>>>>> 70a9b9a8
       )
       .then((rows) => rows.map(dbMapping.map.deviceType))
 
     // Loading endpointTypeRef as primary endpointType for backwards compatibility
-<<<<<<< HEAD
-    et.deviceTypeRef = et.deviceTypes[0]
-=======
     endpointTypes[i].deviceTypeRef = endpointTypes[i].deviceTypes[0]
     endpointTypes[i].deviceTypeName = endpointTypes[i].deviceTypeRef
       ? endpointTypes[i].deviceTypeRef.name
@@ -205,7 +193,6 @@
     endpointTypes[i].deviceTypeProfileId = endpointTypes[i].deviceTypeRef
       ? endpointTypes[i].deviceTypeRef.profileId
       : ''
->>>>>>> 70a9b9a8
   }
   return endpointTypes
 }
