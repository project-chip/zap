--- conflicted
+++ resolved
@@ -662,24 +662,6 @@
       [updatedValue, endpointTypeId, sessionId]
     )
   }
-<<<<<<< HEAD
-
-  existingDeviceTypes = existingDeviceTypes.map((dt) => dt[param])
-  // Delete the endpoint_type_device references based on endpoint_type_id
-  await dbApi.dbRemove(
-    db,
-    'DELETE FROM ENDPOINT_TYPE_DEVICE WHERE ENDPOINT_TYPE_REF = ?',
-    endpointTypeId
-  )
-
-  //Re-insert endpoint_type_device references with the new references to device types
-  let endpointTypeDeviceInfoValues = []
-  existingDeviceTypes.forEach((dt, index) =>
-    endpointTypeDeviceInfoValues.push([endpointTypeId, dt, index])
-  )
-  await dbApi.dbMultiInsert(
-    db,
-=======
 
   existingDeviceTypes = existingDeviceTypes.map((dt) => dt[param])
   // Delete the endpoint_type_device references based on endpoint_type_id
@@ -697,7 +679,6 @@
 
   await dbApi.dbMultiInsert(
     db,
->>>>>>> 70a9b9a8
     `
     INSERT INTO
       ENDPOINT_TYPE_DEVICE (ENDPOINT_TYPE_REF, DEVICE_TYPE_REF, DEVICE_TYPE_ORDER)
@@ -707,12 +688,6 @@
   )
 
   let isDeviceTypeRefsUpdated =
-<<<<<<< HEAD
-    existingDeviceTypes.length === updatedValue.length &&
-    existingDeviceTypes.every((value, index) => value == updatedValue[index])
-  if (param === 'DEVICE_TYPE_REF' && isDeviceTypeRefsUpdated) {
-    await setEndpointDefaults(db, sessionId, endpointTypeId, updatedValue)
-=======
     existingDeviceTypes.length !== updatedValue.length ||
     existingDeviceTypes.every((value, index) => value != updatedValue[index])
 
@@ -723,7 +698,6 @@
     for (const dtRef of updatedValue) {
       await setEndpointDefaults(db, sessionId, endpointTypeId, dtRef)
     }
->>>>>>> 70a9b9a8
   }
   return newEndpointId
 }
