--- conflicted
+++ resolved
@@ -96,22 +96,7 @@
           message: e.message,
           stack: e.stack,
         }
-<<<<<<< HEAD
-        queryNotification.setNotification(
-          db,
-          'ERROR',
-          errMsg.message,
-          req.zapSessionId,
-          1
-        )
-        studio.sendSessionCreationErrorStatus(
-          db,
-          errMsg.message,
-          req.zapSessionId
-        )
-=======
         studio.sendSessionCreationErrorStatus(db, errMsg.message, req.zapSessionId)
->>>>>>> d7acfa53
         env.logError(e.message)
         queryNotification.setNotification(db, 'ERROR', errMsg.message, req.zapSessionId, 2, 0)
         res.status(StatusCodes.INTERNAL_SERVER_ERROR).json(errMsg)
