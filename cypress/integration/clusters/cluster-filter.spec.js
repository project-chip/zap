--- conflicted
+++ resolved
@@ -20,15 +20,8 @@
     'filter enabled clusters and check clusters',
     { retries: { runMode: 2, openMode: 2 } },
     () => {
-<<<<<<< HEAD
-      cy.get(
-        '[data-test="filter-input"]'
-      ).click()
-      cy.get('.q-virtual-scroll__content > :nth-child(3)').click({force: true})
-=======
       cy.get('[data-test="filter-input"]').click()
       cy.get('.q-virtual-scroll__content > :nth-child(3)').click()
->>>>>>> f5df7896
       cy.fixture('data').then((data) => {
         cy.get('tbody').children().contains(data.cluster2).should('not.exist')
       })
@@ -42,17 +35,8 @@
       cy.get('.q-virtual-scroll__content > :nth-child(1)').click()
       cy.fixture('data').then((data) => {
         cy.get('tbody').children().should('contain', data.cluster2)
-<<<<<<< HEAD
-      })
-      cy.get('#General').click({force: true})
-      cy.get(
-        '#General > .q-expansion-item__container > .q-expansion-item__content > :nth-child(1) > .q-table__container > .q-table__middle > .q-table > tbody > :nth-child(2) > :nth-child(6) > .q-field > .q-field__inner > .q-field__control'
-      ).click({ force: true })
-      cy.fixture('data').then((data) => {
-=======
 
         cy.get(`[data-test="cluster-status-select-${data.cluster2}"]`).click()
->>>>>>> f5df7896
         cy.get('.q-virtual-scroll__content > :nth-child(3)')
           .contains(data.server1)
           .click()
